--- conflicted
+++ resolved
@@ -15,8 +15,4 @@
 bitvec = "1"
 clap = { version = "4", features = ["derive"]}
 rand = "0.9"
-<<<<<<< HEAD
-sdl3 = "0.14.3"
-=======
-sdl2 = "0.37"
->>>>>>> b4fd0e94
+sdl3 = "0.14.3"